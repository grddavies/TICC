--- conflicted
+++ resolved
@@ -52,17 +52,12 @@
                 startPoint = j if i==0 else 0
                 for k in range(startPoint, self.sizeBlocks):
                     locList = [((l+i)*self.sizeBlocks + j, l*self.sizeBlocks+k) for l in range(elems)]
-<<<<<<< HEAD
-                    lamSum = sum(self.lamb[loc1, loc2] for (loc1, loc2) in locList)
-                    indices = [int(self.ij2symmetric(loc1, loc2, probSize)) for (loc1, loc2) in locList]
-=======
                     if i == 0:
                         lamSum = sum(self.lamb[loc1, loc2] for (loc1, loc2) in locList)
                         indices = [self.ij2symmetric(loc1, loc2, probSize) for (loc1, loc2) in locList]
                     else:
                         lamSum = sum(self.lamb[loc2, loc1] for (loc1, loc2) in locList)
                         indices = [self.ij2symmetric(loc2, loc1, probSize) for (loc1, loc2) in locList]
->>>>>>> 27d2c333
                     pointSum = sum(a[index] for index in indices)
                     rhoPointSum = self.rho * pointSum
 
